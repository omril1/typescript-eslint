--- conflicted
+++ resolved
@@ -216,11 +216,8 @@
       'no-void': ['error', { allowAsStatement: true }],
       'one-var': ['error', 'never'],
       'prefer-arrow-callback': 'error',
-<<<<<<< HEAD
       'prefer-object-has-own': 'error',
-=======
       'prefer-rest-params': 'error',
->>>>>>> 90baceea
 
       //
       // eslint-plugin-eslint-comment
