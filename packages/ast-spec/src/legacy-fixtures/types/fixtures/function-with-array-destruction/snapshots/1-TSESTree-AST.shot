--- conflicted
+++ resolved
@@ -9,7 +9,7 @@
       declare: false,
       id: Identifier {
         type: "Identifier",
-        decorators: Array [],
+        decorators: [],
         name: "foo",
         optional: false,
 
@@ -24,15 +24,11 @@
         params: [
           ArrayPattern {
             type: "ArrayPattern",
-<<<<<<< HEAD
-            decorators: Array [],
-            elements: Array [
-=======
+            decorators: [],
             elements: [
->>>>>>> cea05c8c
               Identifier {
                 type: "Identifier",
-                decorators: Array [],
+                decorators: [],
                 name: "a",
                 optional: false,
 
