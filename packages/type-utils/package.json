--- conflicted
+++ resolved
@@ -51,12 +51,8 @@
     "ts-api-utils": "^1.0.0"
   },
   "devDependencies": {
-<<<<<<< HEAD
-    "@typescript-eslint/parser": "5.60.0",
+    "@typescript-eslint/parser": "5.61.0",
     "ajv": "^8.12.0",
-=======
-    "@typescript-eslint/parser": "5.61.0",
->>>>>>> 3e18a319
     "typescript": "*"
   },
   "peerDependencies": {
