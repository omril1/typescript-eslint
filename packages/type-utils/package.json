{
  "name": "@typescript-eslint/type-utils",
  "version": "5.56.0",
  "description": "Type utilities for working with TypeScript + ESLint together",
  "files": [
    "dist",
    "_ts4.2",
    "package.json",
    "README.md",
    "LICENSE"
  ],
  "type": "commonjs",
  "exports": {
    ".": {
      "types": "./dist/index.d.ts",
      "default": "./dist/index.js"
    },
    "./package.json": "./package.json"
  },
  "engines": {
    "node": "^14.18.0 || ^16.0.0 || >=18.0.0"
  },
  "repository": {
    "type": "git",
    "url": "https://github.com/typescript-eslint/typescript-eslint.git",
    "directory": "packages/type-utils"
  },
  "bugs": {
    "url": "https://github.com/typescript-eslint/typescript-eslint/issues"
  },
  "license": "MIT",
  "keywords": [
    "eslint",
    "typescript",
    "estree"
  ],
  "scripts": {
    "build": "tsc -b tsconfig.build.json",
    "postbuild": "downlevel-dts dist _ts4.2/dist --to=4.2",
    "clean": "tsc -b tsconfig.build.json --clean",
    "postclean": "rimraf dist && rimraf _ts3.4 && rimraf _ts4.2 && rimraf coverage",
    "format": "prettier --write \"./**/*.{ts,mts,cts,tsx,js,mjs,cjs,jsx,json,md,css}\" --ignore-path ../../.prettierignore",
    "lint": "nx lint",
    "test": "jest --coverage",
    "typecheck": "tsc -p tsconfig.json --noEmit"
  },
  "dependencies": {
    "@typescript-eslint/typescript-estree": "5.56.0",
    "@typescript-eslint/utils": "5.56.0",
    "debug": "^4.3.4",
    "ts-api-utils": "^0.0.44"
  },
  "devDependencies": {
<<<<<<< HEAD
    "@typescript-eslint/parser": "5.55.0",
    "ajv": "^8.12.0",
=======
    "@typescript-eslint/parser": "5.56.0",
>>>>>>> aa537e55
    "typescript": "*"
  },
  "peerDependencies": {
    "eslint": "^7.0.0 || ^8.0.0"
  },
  "peerDependenciesMeta": {
    "typescript": {
      "optional": true
    }
  },
  "funding": {
    "type": "opencollective",
    "url": "https://opencollective.com/typescript-eslint"
  },
  "typesVersions": {
    "<4.7": {
      "*": [
        "_ts4.2/*"
      ]
    }
  }
}<|MERGE_RESOLUTION|>--- conflicted
+++ resolved
@@ -51,12 +51,8 @@
     "ts-api-utils": "^0.0.44"
   },
   "devDependencies": {
-<<<<<<< HEAD
-    "@typescript-eslint/parser": "5.55.0",
+    "@typescript-eslint/parser": "5.56.0",
     "ajv": "^8.12.0",
-=======
-    "@typescript-eslint/parser": "5.56.0",
->>>>>>> aa537e55
     "typescript": "*"
   },
   "peerDependencies": {
