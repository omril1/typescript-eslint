--- conflicted
+++ resolved
@@ -51,16 +51,10 @@
     "eslint": "^7.0.0 || ^8.0.0"
   },
   "dependencies": {
-<<<<<<< HEAD
-    "@typescript-eslint/scope-manager": "5.59.5",
-    "@typescript-eslint/types": "5.59.5",
-    "@typescript-eslint/typescript-estree": "5.59.5",
-    "@typescript-eslint/visitor-keys": "5.59.5",
-=======
     "@typescript-eslint/scope-manager": "5.59.11",
     "@typescript-eslint/types": "5.59.11",
     "@typescript-eslint/typescript-estree": "5.59.11",
->>>>>>> def09f88
+    "@typescript-eslint/visitor-keys": "5.59.11",
     "debug": "^4.3.4"
   },
   "devDependencies": {
