--- conflicted
+++ resolved
@@ -54,15 +54,10 @@
     "typescript": "*"
   },
   "devDependencies": {
-<<<<<<< HEAD
-    "@typescript-eslint/parser": "5.59.1"
+    "@typescript-eslint/parser": "5.59.5"
   },
   "funding": {
     "type": "opencollective",
     "url": "https://opencollective.com/typescript-eslint"
-=======
-    "@types/lodash": "*",
-    "@typescript-eslint/parser": "5.59.5"
->>>>>>> a6f23a2d
   }
 }