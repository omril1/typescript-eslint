--- conflicted
+++ resolved
@@ -323,7 +323,7 @@
       esTsEnumDeclaration.members;
 
       expect(emitWarning).toHaveBeenCalledWith(
-        `The 'members' property is deprecated on TSEnumDeclaration nodes. Use 'body.members' instead. See https://typescript-eslint.io/linting/troubleshooting#the-key-property-is-deprecated-on-type-nodes-use-key-instead-warnings.`,
+        `The 'members' property is deprecated on TSEnumDeclaration nodes. Use 'body.members' instead. See https://typescript-eslint.io/troubleshooting/faqs#the-key-property-is-deprecated-on-type-nodes-use-key-instead-warnings.`,
         'DeprecationWarning',
       );
     });
@@ -387,11 +387,7 @@
       tsMappedType.typeParameter;
 
       expect(emitWarning).toHaveBeenCalledWith(
-<<<<<<< HEAD
         `The 'typeParameter' property is deprecated on TSMappedType nodes. Use 'constraint' and 'key' instead. See https://typescript-eslint.io/linting/troubleshooting#the-key-property-is-deprecated-on-type-nodes-use-key-instead-warnings.`,
-=======
-        `The 'typeParameters' property is deprecated on CallExpression nodes. Use 'typeArguments' instead. See https://typescript-eslint.io/troubleshooting/faqs/general#the-key-property-is-deprecated-on-type-nodes-use-key-instead-warnings.`,
->>>>>>> b4fe94f7
         'DeprecationWarning',
       );
     });
