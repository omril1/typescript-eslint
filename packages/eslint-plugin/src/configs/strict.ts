--- conflicted
+++ resolved
@@ -41,11 +41,7 @@
     '@typescript-eslint/no-useless-constructor': 'error',
     '@typescript-eslint/prefer-as-const': 'error',
     '@typescript-eslint/prefer-literal-enum-member': 'error',
-<<<<<<< HEAD
     '@typescript-eslint/prefer-namespace-keyword': 'error',
-    '@typescript-eslint/prefer-ts-expect-error': 'error',
-=======
->>>>>>> c89306fe
     '@typescript-eslint/triple-slash-reference': 'error',
     '@typescript-eslint/unified-signatures': 'error',
   },
