--- conflicted
+++ resolved
@@ -51,7 +51,6 @@
       code: "import pkg = require('some-package');",
       options: [{ allow: ['^some-package$'] }],
     },
-<<<<<<< HEAD
     {
       code: "import foo = require('foo');",
       options: [{ allowAsImport: true }],
@@ -114,8 +113,6 @@
       `,
       options: [{ allowAsImport: true }],
     },
-=======
->>>>>>> c9a6dd9f
   ],
   invalid: [
     {
@@ -258,7 +255,7 @@
       ],
     },
     {
-      code: 'import pkg = require(`./package.json`);',
+      code: "import pkg = require('./package.json');",
       options: [{ allow: ['^some-package$'] }],
       errors: [
         {
@@ -268,7 +265,6 @@
         },
       ],
     },
-<<<<<<< HEAD
     {
       code: "var foo = require?.('foo');",
       options: [{ allowAsImport: true }],
@@ -376,7 +372,5 @@
         },
       ],
     },
-=======
->>>>>>> c9a6dd9f
   ],
 });