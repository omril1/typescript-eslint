<h1 align="center">typescript-eslint</h1>

<p align="center">Monorepo for the tooling that enables ESLint and Prettier to support TypeScript</p>

<p align="center">
    <img src="https://github.com/typescript-eslint/typescript-eslint/workflows/CI/badge.svg" alt="CI" />
    <a href="https://opencollective.com/typescript-eslint"><img src="https://opencollective.com/typescript-eslint/all/badge.svg?label=financial+contributors&style=flat-square" alt="Financial Contributors on Open Collective" /></a>
    <a href="https://www.npmjs.com/package/@typescript-eslint/typescript-estree"><img src="https://img.shields.io/npm/dm/@typescript-eslint/typescript-estree.svg?style=flat-square" alt="NPM Downloads" /></a>
    <a href="https://codecov.io/gh/typescript-eslint/typescript-eslint"><img alt="Codecov" src="https://img.shields.io/codecov/c/github/typescript-eslint/typescript-eslint.svg?style=flat-square"></a>
</p>

<!-- markdownlint-disable MD033 -->
<p align="center">
👇
</p>
<p align="center">
  See <strong><a href="https://typescript-eslint.io">typescript-eslint.io</a></strong> for documentation on the latest released version.
</p>
<p align="center">
<small>
  See <strong><a href="https://main--typescript-eslint.netlify.app">main--typescript-eslint.netlify.app</a></strong> for documentation on the latest <a href="https://main--typescript-eslint.netlify.app/maintenance/versioning">canary release</a>.
</small>
</p>
<p align="center">
👆
</p>
<<<<<<< HEAD

## Packages included in this project

See https://typescript-eslint.io/docs/development/architecture/packages for more details.

- [`@typescript-eslint/eslint-plugin`](./packages/eslint-plugin)
- [`@typescript-eslint/parser`](./packages/parser)
- [`@typescript-eslint/eslint-plugin-tslint`](./packages/eslint-plugin-tslint)
- [`@typescript-eslint/utils`](./packages/utils)
- [`@typescript-eslint/typescript-estree`](./packages/typescript-estree)
- [`@typescript-eslint/scope-manager`](./packages/scope-manager)

## Versioning

All of the packages are published with the same version number to make it easier to coordinate both releases and installations.

We publish a canary release on every successful merge to `main`, so **you never need to wait for a new stable version to make use of any updates**.

Additionally, we promote to the `latest` tag on NPM once per week, **on Mondays at 1 pm Eastern**.

The latest version under the `latest` tag is:

<a href="https://www.npmjs.com/package/@typescript-eslint/parser"><img src="https://img.shields.io/npm/v/@typescript-eslint/parser/latest.svg?style=flat-square" alt="NPM Version" /></a>

The latest version under the `canary` tag **(latest commit to `main`)** is:

<a href="https://www.npmjs.com/package/@typescript-eslint/parser"><img src="https://img.shields.io/npm/v/@typescript-eslint/parser/canary.svg?style=flat-square" alt="NPM Version" /></a>

(Note: The only exception to the automated publishes described above is when we are in the final phases of creating the next major version of the libraries - e.g. going from `1.x.x` to `2.x.x`. During these periods, we manually publish `canary` releases until we are happy with the release and promote it to `latest`.)

### Supported TypeScript Version

**The version range of TypeScript currently supported by this parser is `>=4.2.0 <5.0.0`.**

Note that we mirror [DefinitelyTyped's version support window](https://github.com/DefinitelyTyped/DefinitelyTyped/#support-window) - meaning we only support versions of TypeScript less than 2 years old.

You may find that our tooling works on older TypeScript versions however we provide no guarantees and **_we will not accept issues against unsupported versions_**.

#### Supporting New TypeScript Releases

With each new TypeScript release we file an issue to track the changes in the new version. The issue should always be pinned, and you can also [find the issues by searching for issues tagged with "New TypeScript Version"](https://github.com/typescript-eslint/typescript-eslint/issues?q=is%3Aissue+label%3A%22New+TypeScript+Version%22+sort%3Acreated-desc). If the issue is open, we do not have official support yet - please be patient.

In terms of what versions we support:

- We do not support the `beta` releases.
- We _generally_ do not officially support the `rc` releases.
- We endeavor to support the latest stable TypeScript versions as soon as possible after the release.

Generally we will begin working on supporting the next release when the `rc` version is released.

#### Version Warning Logs

Note that our packages have an open `peerDependency` requirement in order to allow for experimentation on newer/beta versions of TypeScript.

However if you use a non-supported version of TypeScript, the parser will log a warning to the console.
If you want to disable this warning, you can configure this in your `parserOptions`. See: [`@typescript-eslint/parser`](./packages/parser/) and [`@typescript-eslint/typescript-estree`](./packages/typescript-estree/).

**Please ensure that you are using a supported version before submitting any issues/bug reports.**

### Supported ESLint Version

We endeavour to support the latest stable ESLint versions as soon as possible after the release.

See the value of `eslint` declared in `@typescript-eslint/eslint-plugin`'s [package.json](./packages/eslint-plugin/package.json).

### Supported Node Version

This project makes an effort to support Active LTS and Maintenance LTS release statuses of Node according to [Node's release document](https://nodejs.org/en/about/releases).
Support for specific Current status releases are considered periodically.

## License

TypeScript ESLint inherits from the original TypeScript ESLint Parser license, as the majority of the work began there. It is licensed under a permissive BSD 2-clause license.

## How can I help?

I'm so glad you asked!

Although typescript-eslint's packages are already downloaded millions of times per month and power high profile projects across our industry, this is a 100% community-driven project.
From the second you install one of the packages from this monorepo, you are a part of that community.

**See an issue?**
Report it in as much detail as possible, ideally with a clear and minimal reproduction.

If you have the time and the inclination, you can even take it a step further and submit a PR to improve the project.

There are also financial ways to contribute, please see [Financial Contributors](#Financial-Contributors) for more details.

All positive contributions are welcome here!

> **[See the contributing guide here](./CONTRIBUTING.md)**.

Please be respectful and mindful of how many hours of unpaid work go into typescript-eslint.
=======
<!-- markdownlint-enable MD033 -->
>>>>>>> 47241bb6

## Code Contributors

This project exists thanks to the awesome people who contribute code and documentation:

<a href="https://github.com/typescript-eslint/typescript-eslint/graphs/contributors"><img alt="Gallery of all contributors' profile photos" src="https://opencollective.com/typescript-eslint/contributors.svg?width=890&button=false" /></a>

🙏 An extra special thanks goes out to the wonderful people listed in [`CONTRIBUTORS.md`](./CONTRIBUTORS.md)

## Financial Contributors

In addition to submitting code and documentation updates, you can help us sustain our community by becoming a financial contributor [[Click here to contribute - every little bit helps!](https://opencollective.com/typescript-eslint/contribute)]

<a href="https://www.netlify.com">
  <img src="https://www.netlify.com/img/global/badges/netlify-light.svg" alt="Deploys by Netlify" />
</a>

## License

typescript-eslint inherits from the original TypeScript ESLint Parser license, as the majority of the work began there. It is licensed under a permissive BSD 2-clause license.<|MERGE_RESOLUTION|>--- conflicted
+++ resolved
@@ -24,103 +24,7 @@
 <p align="center">
 👆
 </p>
-<<<<<<< HEAD
-
-## Packages included in this project
-
-See https://typescript-eslint.io/docs/development/architecture/packages for more details.
-
-- [`@typescript-eslint/eslint-plugin`](./packages/eslint-plugin)
-- [`@typescript-eslint/parser`](./packages/parser)
-- [`@typescript-eslint/eslint-plugin-tslint`](./packages/eslint-plugin-tslint)
-- [`@typescript-eslint/utils`](./packages/utils)
-- [`@typescript-eslint/typescript-estree`](./packages/typescript-estree)
-- [`@typescript-eslint/scope-manager`](./packages/scope-manager)
-
-## Versioning
-
-All of the packages are published with the same version number to make it easier to coordinate both releases and installations.
-
-We publish a canary release on every successful merge to `main`, so **you never need to wait for a new stable version to make use of any updates**.
-
-Additionally, we promote to the `latest` tag on NPM once per week, **on Mondays at 1 pm Eastern**.
-
-The latest version under the `latest` tag is:
-
-<a href="https://www.npmjs.com/package/@typescript-eslint/parser"><img src="https://img.shields.io/npm/v/@typescript-eslint/parser/latest.svg?style=flat-square" alt="NPM Version" /></a>
-
-The latest version under the `canary` tag **(latest commit to `main`)** is:
-
-<a href="https://www.npmjs.com/package/@typescript-eslint/parser"><img src="https://img.shields.io/npm/v/@typescript-eslint/parser/canary.svg?style=flat-square" alt="NPM Version" /></a>
-
-(Note: The only exception to the automated publishes described above is when we are in the final phases of creating the next major version of the libraries - e.g. going from `1.x.x` to `2.x.x`. During these periods, we manually publish `canary` releases until we are happy with the release and promote it to `latest`.)
-
-### Supported TypeScript Version
-
-**The version range of TypeScript currently supported by this parser is `>=4.2.0 <5.0.0`.**
-
-Note that we mirror [DefinitelyTyped's version support window](https://github.com/DefinitelyTyped/DefinitelyTyped/#support-window) - meaning we only support versions of TypeScript less than 2 years old.
-
-You may find that our tooling works on older TypeScript versions however we provide no guarantees and **_we will not accept issues against unsupported versions_**.
-
-#### Supporting New TypeScript Releases
-
-With each new TypeScript release we file an issue to track the changes in the new version. The issue should always be pinned, and you can also [find the issues by searching for issues tagged with "New TypeScript Version"](https://github.com/typescript-eslint/typescript-eslint/issues?q=is%3Aissue+label%3A%22New+TypeScript+Version%22+sort%3Acreated-desc). If the issue is open, we do not have official support yet - please be patient.
-
-In terms of what versions we support:
-
-- We do not support the `beta` releases.
-- We _generally_ do not officially support the `rc` releases.
-- We endeavor to support the latest stable TypeScript versions as soon as possible after the release.
-
-Generally we will begin working on supporting the next release when the `rc` version is released.
-
-#### Version Warning Logs
-
-Note that our packages have an open `peerDependency` requirement in order to allow for experimentation on newer/beta versions of TypeScript.
-
-However if you use a non-supported version of TypeScript, the parser will log a warning to the console.
-If you want to disable this warning, you can configure this in your `parserOptions`. See: [`@typescript-eslint/parser`](./packages/parser/) and [`@typescript-eslint/typescript-estree`](./packages/typescript-estree/).
-
-**Please ensure that you are using a supported version before submitting any issues/bug reports.**
-
-### Supported ESLint Version
-
-We endeavour to support the latest stable ESLint versions as soon as possible after the release.
-
-See the value of `eslint` declared in `@typescript-eslint/eslint-plugin`'s [package.json](./packages/eslint-plugin/package.json).
-
-### Supported Node Version
-
-This project makes an effort to support Active LTS and Maintenance LTS release statuses of Node according to [Node's release document](https://nodejs.org/en/about/releases).
-Support for specific Current status releases are considered periodically.
-
-## License
-
-TypeScript ESLint inherits from the original TypeScript ESLint Parser license, as the majority of the work began there. It is licensed under a permissive BSD 2-clause license.
-
-## How can I help?
-
-I'm so glad you asked!
-
-Although typescript-eslint's packages are already downloaded millions of times per month and power high profile projects across our industry, this is a 100% community-driven project.
-From the second you install one of the packages from this monorepo, you are a part of that community.
-
-**See an issue?**
-Report it in as much detail as possible, ideally with a clear and minimal reproduction.
-
-If you have the time and the inclination, you can even take it a step further and submit a PR to improve the project.
-
-There are also financial ways to contribute, please see [Financial Contributors](#Financial-Contributors) for more details.
-
-All positive contributions are welcome here!
-
-> **[See the contributing guide here](./CONTRIBUTING.md)**.
-
-Please be respectful and mindful of how many hours of unpaid work go into typescript-eslint.
-=======
 <!-- markdownlint-enable MD033 -->
->>>>>>> 47241bb6
 
 ## Code Contributors
 
