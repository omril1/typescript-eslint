--- conflicted
+++ resolved
@@ -77,12 +77,7 @@
     "@types/prettier": "^2.7.2",
     "@types/semver": "^7.3.13",
     "@types/tmp": "^0.2.3",
-<<<<<<< HEAD
-    "console-fail-test": "^0.1.8",
-=======
     "console-fail-test": "^0.2.3",
-    "cross-env": "^7.0.3",
->>>>>>> a6f23a2d
     "cross-fetch": "^3.1.5",
     "cspell": "^6.31.1",
     "downlevel-dts": ">=0.11.0",
@@ -104,13 +99,8 @@
     "jest-diff": "^29.5.0",
     "jest-snapshot": "^29.5.0",
     "jest-specific-snapshot": "^8.0.0",
-<<<<<<< HEAD
-    "lerna": "6.6.1",
+    "lerna": "6.6.2",
     "lint-staged": "^13.2.2",
-=======
-    "lerna": "6.6.2",
-    "lint-staged": "^13.0.0",
->>>>>>> a6f23a2d
     "make-dir": "^3.1.0",
     "markdownlint-cli": "^0.33.0",
     "nx": "15.7.2",
